--- conflicted
+++ resolved
@@ -367,12 +367,9 @@
 		87E7CB09DAD768F6E20F80B47B2D519F /* jazzy.js */ = {isa = PBXFileReference; includeInIndex = 1; lastKnownFileType = sourcecode.javascript; name = jazzy.js; path = docs/js/jazzy.js; sourceTree = "<group>"; };
 		880966A95B74A3A1BCC56C7C9DC18611 /* TileRangeIterator.swift */ = {isa = PBXFileReference; includeInIndex = 1; lastKnownFileType = sourcecode.swift; name = TileRangeIterator.swift; path = MapCache/Classes/TileRangeIterator.swift; sourceTree = "<group>"; };
 		8828460C0663892385C2368BC6BD3085 /* Pods-MapCache_Tests-frameworks.sh */ = {isa = PBXFileReference; includeInIndex = 1; lastKnownFileType = text.script.sh; path = "Pods-MapCache_Tests-frameworks.sh"; sourceTree = "<group>"; };
-<<<<<<< HEAD
-=======
 		895A9F4A2520089C00D083C7 /* CachedTileOverlayZoomRenderer.swift */ = {isa = PBXFileReference; fileEncoding = 4; lastKnownFileType = sourcecode.swift; name = CachedTileOverlayZoomRenderer.swift; path = MapCache/Classes/CachedTileOverlayZoomRenderer.swift; sourceTree = "<group>"; };
 		895A9F4C2520192900D083C7 /* MKZoomScale+MapCache.swift */ = {isa = PBXFileReference; lastKnownFileType = sourcecode.swift; name = "MKZoomScale+MapCache.swift"; path = "MapCache/Classes/MKZoomScale+MapCache.swift"; sourceTree = "<group>"; };
 		895A9F502520BB8C00D083C7 /* ZoomableTile.swift */ = {isa = PBXFileReference; fileEncoding = 4; lastKnownFileType = sourcecode.swift; name = ZoomableTile.swift; path = MapCache/Classes/ZoomableTile.swift; sourceTree = "<group>"; };
->>>>>>> 25756066
 		8A78DED07C3DBDBCE6B96CAC101D2FE4 /* TileRangeError.html */ = {isa = PBXFileReference; includeInIndex = 1; lastKnownFileType = text.html; name = TileRangeError.html; path = docs/Enums/TileRangeError.html; sourceTree = "<group>"; };
 		8C1092AB770999A27768BADA699E54E4 /* World.swift */ = {isa = PBXFileReference; includeInIndex = 1; lastKnownFileType = sourcecode.swift; name = World.swift; path = Sources/Quick/World.swift; sourceTree = "<group>"; };
 		8C29CAD75DA4C75D8CC7A2573578C7DA /* SourceLocation.swift */ = {isa = PBXFileReference; includeInIndex = 1; lastKnownFileType = sourcecode.swift; name = SourceLocation.swift; path = Sources/Nimble/Utils/SourceLocation.swift; sourceTree = "<group>"; };
@@ -407,11 +404,7 @@
 		A6E6CA3C5BD20FB67E7D4323C1B8D599 /* TileRange.swift */ = {isa = PBXFileReference; includeInIndex = 1; lastKnownFileType = sourcecode.swift; name = TileRange.swift; path = MapCache/Classes/TileRange.swift; sourceTree = "<group>"; };
 		A7E689B6B9DFFCF4F83BB830F7EAFE48 /* DSL.swift */ = {isa = PBXFileReference; includeInIndex = 1; lastKnownFileType = sourcecode.swift; name = DSL.swift; path = Sources/Nimble/DSL.swift; sourceTree = "<group>"; };
 		A7EA45263FAAD6504F20D16DC86697EB /* MapCache.modulemap */ = {isa = PBXFileReference; includeInIndex = 1; lastKnownFileType = sourcecode.module; path = MapCache.modulemap; sourceTree = "<group>"; };
-<<<<<<< HEAD
-		A9F06F9BDF88386FE8178327D636C984 /* MapCache.podspec */ = {isa = PBXFileReference; explicitFileType = text.script.ruby; includeInIndex = 1; indentWidth = 2; path = MapCache.podspec; sourceTree = "<group>"; tabWidth = 2; };
-=======
 		A9F06F9BDF88386FE8178327D636C984 /* MapCache.podspec */ = {isa = PBXFileReference; explicitFileType = text.script.ruby; includeInIndex = 1; indentWidth = 2; path = MapCache.podspec; sourceTree = "<group>"; tabWidth = 2; xcLanguageSpecificationIdentifier = xcode.lang.ruby; };
->>>>>>> 25756066
 		AAC3E90C117C8066A9FFF25C7FC927B8 /* MKTileOverlayPath+MapCache.swift */ = {isa = PBXFileReference; includeInIndex = 1; lastKnownFileType = sourcecode.swift; name = "MKTileOverlayPath+MapCache.swift"; path = "MapCache/Classes/MKTileOverlayPath+MapCache.swift"; sourceTree = "<group>"; };
 		ACC40BBED2F4EF8D6FA3ADDA2598395A /* DSL.h */ = {isa = PBXFileReference; includeInIndex = 1; lastKnownFileType = sourcecode.c.h; name = DSL.h; path = Sources/NimbleObjectiveC/DSL.h; sourceTree = "<group>"; };
 		ACDB135FBF2FB01FE571816A595F97B7 /* TileCoords.swift */ = {isa = PBXFileReference; includeInIndex = 1; lastKnownFileType = sourcecode.swift; name = TileCoords.swift; path = MapCache/Classes/TileCoords.swift; sourceTree = "<group>"; };
