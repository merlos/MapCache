--- conflicted
+++ resolved
@@ -23,10 +23,6 @@
         xcrun instruments -s devices
     - name: Test
       run: |
-<<<<<<< HEAD
-        set -o pipefail && xcodebuild test -enableCodeCoverage YES -workspace Example/MapCache.xcworkspace -scheme MapCache-Example -sdk iphonesimulator13.6 -destination 'platform=iOS Simulator,name=iPhone 11' ONLY_ACTIVE_ARCH=NO | xcpretty
-=======
         set -o pipefail && xcodebuild test -enableCodeCoverage YES -workspace Example/MapCache.xcworkspace -scheme MapCache-Example -sdk iphonesimulator13.7 -destination 'platform=iOS Simulator,name=iPhone 11' ONLY_ACTIVE_ARCH=NO | xcpretty
->>>>>>> 25756066
         # TODO do not allow warnings
         pod lib lint --allow-warnings